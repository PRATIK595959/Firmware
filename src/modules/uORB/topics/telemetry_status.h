--- conflicted
+++ resolved
@@ -57,25 +57,14 @@
 
 struct telemetry_status_s {
 	uint64_t timestamp;
-<<<<<<< HEAD
-	enum TELEMETRY_STATUS_RADIO_TYPE type;  /**< type of the radio hardware     */
-	unsigned rssi;              /**< local signal strength                      */
-	unsigned remote_rssi;       /**< remote signal strength                     */
-	unsigned rxerrors;          /**< receive errors                             */
-	unsigned fixed;             /**< count of error corrected packets           */
-	uint8_t noise;              /**< background noise level                     */
-	uint8_t remote_noise;       /**< remote background noise level              */
-	uint8_t txbuf;              /**< how full the tx buffer is as a percentage  */
-=======
-    enum TELEMETRY_STATUS_RADIO_TYPE type;  /**< type of the radio hardware     */
-    uint8_t rssi;              /**< local signal strength                      */
-    uint8_t remote_rssi;       /**< remote signal strength                     */
-    uint16_t rxerrors;          /**< receive errors                             */
-    uint16_t fixed;             /**< count of error corrected packets           */
-    uint8_t noise;              /**< background noise level                     */
-    uint8_t remote_noise;       /**< remote background noise level              */
-    uint8_t txbuf;              /**< how full the tx buffer is as a percentage  */
->>>>>>> 5bb004a7
+	enum TELEMETRY_STATUS_RADIO_TYPE type;	/**< type of the radio hardware     */
+	uint8_t rssi;				/**< local signal strength                      */
+	uint8_t remote_rssi;			/**< remote signal strength                     */
+	uint16_t rxerrors;			/**< receive errors                             */
+	uint16_t fixed;				/**< count of error corrected packets           */
+	uint8_t noise;				/**< background noise level                     */
+	uint8_t remote_noise;			/**< remote background noise level              */
+	uint8_t txbuf;				/**< how full the tx buffer is as a percentage  */
 };
 
 /**
